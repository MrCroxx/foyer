//  Copyright 2023 MrCroxx
//
//  Licensed under the Apache License, Version 2.0 (the "License");
//  you may not use this file except in compliance with the License.
//  You may obtain a copy of the License at
//
//  http://www.apache.org/licenses/LICENSE-2.0
//
//  Unless required by applicable law or agreed to in writing, software
//  distributed under the License is distributed on an "AS IS" BASIS,
//  WITHOUT WARRANTIES OR CONDITIONS OF ANY KIND, either express or implied.
//  See the License for the specific language governing permissions and
//  limitations under the License.

//  Copyright (c) Meta Platforms, Inc. and affiliates.
//
//  Licensed under the Apache License, Version 2.0 (the "License");
//  you may not use this file except in compliance with the License.
//  You may obtain a copy of the License at
//
//  http://www.apache.org/licenses/LICENSE-2.0
//
//  Unless required by applicable law or agreed to in writing, software
//  distributed under the License is distributed on an "AS IS" BASIS,
//  WITHOUT WARRANTIES OR CONDITIONS OF ANY KIND, either express or implied.
//  See the License for the specific language governing permissions and
//  limitations under the License.

use std::{mem::ManuallyDrop, ptr::NonNull};

use crate::{
    collections::dlist::{DList, DListIter, DListLink},
    core::{
        adapter::{Adapter, Link},
        pointer::PointerOps,
    },
    intrusive_adapter,
};

use super::EvictionPolicy;

#[derive(Debug, Clone)]
pub struct FifoConfig;

#[derive(Debug, Default)]
pub struct FifoLink {
    link: DListLink,
}

impl FifoLink {
    fn raw(&self) -> NonNull<Self> {
        unsafe { NonNull::new_unchecked(self as *const _ as *mut _) }
    }
}

impl Link for FifoLink {
    fn is_linked(&self) -> bool {
        self.link.is_linked()
    }
}

intrusive_adapter! { FifoLinkAdapter = NonNull<FifoLink>: FifoLink { link: DListLink } }

/// FIFO policy
pub struct Fifo<A>
where
<<<<<<< HEAD
    A: Adapter<Link = FifoLink> + PriorityAdapter<Link = FifoLink>,
    <A as Adapter>::PointerOps: Clone,
=======
    A: Adapter<Link = FifoLink>,
    <<A as Adapter>::PointerOps as PointerOps>::Pointer: Clone,
>>>>>>> 0e5a595c
{
    queue: DList<FifoLinkAdapter>,

    _config: FifoConfig,

    len: usize,

    adapter: A,
}

impl<A> Drop for Fifo<A>
where
<<<<<<< HEAD
    A: Adapter<Link = FifoLink> + PriorityAdapter<Link = FifoLink>,
    <A as Adapter>::PointerOps: Clone,
=======
    A: Adapter<Link = FifoLink>,
    <<A as Adapter>::PointerOps as PointerOps>::Pointer: Clone,
>>>>>>> 0e5a595c
{
    fn drop(&mut self) {
        let mut to_remove = vec![];
        for ptr in self.iter() {
            to_remove.push(ptr.clone());
        }
        for ptr in to_remove {
            self.remove(&ptr);
        }
    }
}

impl<A> Fifo<A>
where
<<<<<<< HEAD
    A: Adapter<Link = FifoLink> + PriorityAdapter<Link = FifoLink>,
    <A as Adapter>::PointerOps: Clone,
=======
    A: Adapter<Link = FifoLink>,
    <<A as Adapter>::PointerOps as PointerOps>::Pointer: Clone,
>>>>>>> 0e5a595c
{
    pub fn new(config: FifoConfig) -> Self {
        Self {
            queue: DList::new(),

            _config: config,

            len: 0,

            adapter: A::new(),
        }
    }

    fn insert(&mut self, ptr: A::PointerOps) {
        unsafe {
<<<<<<< HEAD
            let item = A::PointerOps::into_raw(ptr);
            let mut link = NonNull::new_unchecked(self.adapter.item2link(item) as *mut FifoLink);
=======
            let item = self.adapter.pointer_ops().into_raw(ptr);
            let link = NonNull::new_unchecked(self.adapter.item2link(item) as *mut FifoLink);
>>>>>>> 0e5a595c

            assert!(!link.as_ref().is_linked());

            self.queue.push_back(link);

            self.len += 1;
        }
    }

    fn remove(&mut self, ptr: &A::PointerOps) -> A::PointerOps {
        unsafe {
            let item = A::PointerOps::as_ptr(ptr);
            let link = NonNull::new_unchecked(self.adapter.item2link(item) as *mut FifoLink);

            assert!(link.as_ref().is_linked());

            self.queue
                .iter_mut_from_raw(link.as_ref().link.raw())
                .remove()
                .unwrap();

            self.len -= 1;

            A::PointerOps::from_raw(item)
        }
    }

    fn access(&mut self, _ptr: &A::PointerOps) {}

    fn len(&self) -> usize {
        self.len
    }

    fn iter(&self) -> FifoIter<A> {
        let mut iter = self.queue.iter();
        iter.front();

        FifoIter {
            fifo: self,
            iter,

            ptr: ManuallyDrop::new(None),
        }
    }
}

pub struct FifoIter<'a, A>
where
<<<<<<< HEAD
    A: Adapter<Link = FifoLink> + PriorityAdapter<Link = FifoLink>,
    <A as Adapter>::PointerOps: Clone,
=======
    A: Adapter<Link = FifoLink>,
    <<A as Adapter>::PointerOps as PointerOps>::Pointer: Clone,
>>>>>>> 0e5a595c
{
    fifo: &'a Fifo<A>,
    iter: DListIter<'a, FifoLinkAdapter>,

    ptr: ManuallyDrop<Option<<A as Adapter>::PointerOps>>,
}

impl<'a, A> FifoIter<'a, A>
where
<<<<<<< HEAD
    A: Adapter<Link = FifoLink> + PriorityAdapter<Link = FifoLink>,
    <A as Adapter>::PointerOps: Clone,
=======
    A: Adapter<Link = FifoLink>,
    <<A as Adapter>::PointerOps as PointerOps>::Pointer: Clone,
>>>>>>> 0e5a595c
{
    unsafe fn update_ptr(&mut self, link: NonNull<FifoLink>) {
        std::mem::forget(self.ptr.take());

<<<<<<< HEAD
        let item = self.lfu.adapter.link2item(link.as_ptr());
        let ptr = A::PointerOps::from_raw(item);
=======
        let item = self.fifo.adapter.link2item(link.as_ptr());
        let ptr = self.fifo.adapter.pointer_ops().from_raw(item);
>>>>>>> 0e5a595c
        self.ptr = ManuallyDrop::new(Some(ptr));
    }

    unsafe fn ptr(&self) -> Option<&'a <A as Adapter>::PointerOps> {
        if self.ptr.is_none() {
            return None;
        }
        let ptr = self.ptr.as_ref().unwrap();
        let raw = ptr as *const <A as Adapter>::PointerOps;
        Some(&*raw)
    }
}

impl<'a, A> Iterator for FifoIter<'a, A>
where
<<<<<<< HEAD
    A: Adapter<Link = FifoLink> + PriorityAdapter<Link = FifoLink>,
    <A as Adapter>::PointerOps: Clone,
=======
    A: Adapter<Link = FifoLink>,
    <<A as Adapter>::PointerOps as PointerOps>::Pointer: Clone,
>>>>>>> 0e5a595c
{
    type Item = &'a A::PointerOps;

    fn next(&mut self) -> Option<Self::Item> {
        unsafe {
            let link = match self.iter.get() {
                Some(link) => {
                    let link = link.raw();
                    self.iter.next();
                    link
                }
                None => return None,
            };
            self.update_ptr(link);
            self.ptr()
        }
    }
}

// unsafe impl `Send + Sync` for structs with `NonNull` usage

unsafe impl<A> Send for Fifo<A>
where
<<<<<<< HEAD
    A: Adapter<Link = FifoLink> + PriorityAdapter<Link = FifoLink>,
    <A as Adapter>::PointerOps: Clone,
=======
    A: Adapter<Link = FifoLink>,
    <<A as Adapter>::PointerOps as PointerOps>::Pointer: Clone,
>>>>>>> 0e5a595c
{
}

unsafe impl<A> Sync for Fifo<A>
where
<<<<<<< HEAD
    A: Adapter<Link = FifoLink> + PriorityAdapter<Link = FifoLink>,
    <A as Adapter>::PointerOps: Clone,
=======
    A: Adapter<Link = FifoLink>,
    <<A as Adapter>::PointerOps as PointerOps>::Pointer: Clone,
>>>>>>> 0e5a595c
{
}

unsafe impl Send for FifoLink {}

unsafe impl Sync for FifoLink {}

unsafe impl<'a, A> Send for FifoIter<'a, A>
where
<<<<<<< HEAD
    A: Adapter<Link = FifoLink> + PriorityAdapter<Link = FifoLink>,
    <A as Adapter>::PointerOps: Clone,
=======
    A: Adapter<Link = FifoLink>,
    <<A as Adapter>::PointerOps as PointerOps>::Pointer: Clone,
>>>>>>> 0e5a595c
{
}

unsafe impl<'a, A> Sync for FifoIter<'a, A>
where
<<<<<<< HEAD
    A: Adapter<Link = FifoLink> + PriorityAdapter<Link = FifoLink>,
    <A as Adapter>::PointerOps: Clone,
=======
    A: Adapter<Link = FifoLink>,
    <<A as Adapter>::PointerOps as PointerOps>::Pointer: Clone,
>>>>>>> 0e5a595c
{
}

impl<A> EvictionPolicy for Fifo<A>
where
<<<<<<< HEAD
    A: Adapter<Link = FifoLink> + PriorityAdapter<Link = FifoLink>,
    <A as Adapter>::PointerOps: Clone,
=======
    A: Adapter<Link = FifoLink>,
    <<A as Adapter>::PointerOps as PointerOps>::Pointer: Clone,
>>>>>>> 0e5a595c
{
    type PointerOps = A::PointerOps;

    type Config = FifoConfig;

    fn new(config: Self::Config) -> Self {
        Self::new(config)
    }

    fn insert(&mut self, ptr: A::PointerOps) {
        self.insert(ptr)
    }

    fn remove(&mut self, ptr: &A::PointerOps) -> A::PointerOps {
        self.remove(ptr)
    }

    fn access(&mut self, ptr: &A::PointerOps) {
        self.access(ptr)
    }

    fn len(&self) -> usize {
        self.len()
    }

    fn iter(&self) -> impl Iterator<Item = &'_ A::PointerOps> {
        self.iter()
    }
}

#[cfg(test)]
mod tests {
    use std::sync::Arc;

    use crate::eviction::EvictionPolicyExt;
    use itertools::Itertools;

    use super::*;

    #[derive(Debug)]
    struct FifoItem {
        link: FifoLink,
        key: u64,
    }

    impl FifoItem {
        fn new(key: u64) -> Self {
            Self {
                link: FifoLink::default(),
                key,
            }
        }
    }

    intrusive_adapter! { FifoItemAdapter = Arc<FifoItem>: FifoItem { link: FifoLink } }

    #[test]
    fn test_fifo_simple() {
        let config = FifoConfig;
        let mut fifo = Fifo::<FifoItemAdapter>::new(config);

        let mut items = vec![];

        for key in 0..10 {
            let item = Arc::new(FifoItem::new(key));
            fifo.push(item.clone());
            items.push(item);
        }
        let v = fifo.iter().map(|item| item.key).collect_vec();
        assert_eq!(v, (0..10).collect_vec());

        let v = (0..5)
            .map(|_| fifo.pop().unwrap())
            .map(|item| item.key)
            .collect_vec();
        assert_eq!(v, (0..5).collect_vec());

        let v = fifo.iter().map(|item| item.key).collect_vec();
        assert_eq!(v, (5..10).collect_vec());

        drop(fifo);

        for item in items {
            assert_eq!(Arc::strong_count(&item), 1);
        }
    }
}<|MERGE_RESOLUTION|>--- conflicted
+++ resolved
@@ -64,13 +64,8 @@
 /// FIFO policy
 pub struct Fifo<A>
 where
-<<<<<<< HEAD
-    A: Adapter<Link = FifoLink> + PriorityAdapter<Link = FifoLink>,
-    <A as Adapter>::PointerOps: Clone,
-=======
-    A: Adapter<Link = FifoLink>,
-    <<A as Adapter>::PointerOps as PointerOps>::Pointer: Clone,
->>>>>>> 0e5a595c
+    A: Adapter<Link = FifoLink>,
+    <A as Adapter>::PointerOps: Clone,
 {
     queue: DList<FifoLinkAdapter>,
 
@@ -83,13 +78,8 @@
 
 impl<A> Drop for Fifo<A>
 where
-<<<<<<< HEAD
-    A: Adapter<Link = FifoLink> + PriorityAdapter<Link = FifoLink>,
-    <A as Adapter>::PointerOps: Clone,
-=======
-    A: Adapter<Link = FifoLink>,
-    <<A as Adapter>::PointerOps as PointerOps>::Pointer: Clone,
->>>>>>> 0e5a595c
+    A: Adapter<Link = FifoLink>,
+    <A as Adapter>::PointerOps: Clone,
 {
     fn drop(&mut self) {
         let mut to_remove = vec![];
@@ -104,13 +94,8 @@
 
 impl<A> Fifo<A>
 where
-<<<<<<< HEAD
-    A: Adapter<Link = FifoLink> + PriorityAdapter<Link = FifoLink>,
-    <A as Adapter>::PointerOps: Clone,
-=======
-    A: Adapter<Link = FifoLink>,
-    <<A as Adapter>::PointerOps as PointerOps>::Pointer: Clone,
->>>>>>> 0e5a595c
+    A: Adapter<Link = FifoLink>,
+    <A as Adapter>::PointerOps: Clone,
 {
     pub fn new(config: FifoConfig) -> Self {
         Self {
@@ -126,13 +111,8 @@
 
     fn insert(&mut self, ptr: A::PointerOps) {
         unsafe {
-<<<<<<< HEAD
             let item = A::PointerOps::into_raw(ptr);
-            let mut link = NonNull::new_unchecked(self.adapter.item2link(item) as *mut FifoLink);
-=======
-            let item = self.adapter.pointer_ops().into_raw(ptr);
             let link = NonNull::new_unchecked(self.adapter.item2link(item) as *mut FifoLink);
->>>>>>> 0e5a595c
 
             assert!(!link.as_ref().is_linked());
 
@@ -181,13 +161,8 @@
 
 pub struct FifoIter<'a, A>
 where
-<<<<<<< HEAD
-    A: Adapter<Link = FifoLink> + PriorityAdapter<Link = FifoLink>,
-    <A as Adapter>::PointerOps: Clone,
-=======
-    A: Adapter<Link = FifoLink>,
-    <<A as Adapter>::PointerOps as PointerOps>::Pointer: Clone,
->>>>>>> 0e5a595c
+    A: Adapter<Link = FifoLink>,
+    <A as Adapter>::PointerOps: Clone,
 {
     fifo: &'a Fifo<A>,
     iter: DListIter<'a, FifoLinkAdapter>,
@@ -197,24 +172,14 @@
 
 impl<'a, A> FifoIter<'a, A>
 where
-<<<<<<< HEAD
-    A: Adapter<Link = FifoLink> + PriorityAdapter<Link = FifoLink>,
-    <A as Adapter>::PointerOps: Clone,
-=======
-    A: Adapter<Link = FifoLink>,
-    <<A as Adapter>::PointerOps as PointerOps>::Pointer: Clone,
->>>>>>> 0e5a595c
+    A: Adapter<Link = FifoLink>,
+    <A as Adapter>::PointerOps: Clone,
 {
     unsafe fn update_ptr(&mut self, link: NonNull<FifoLink>) {
         std::mem::forget(self.ptr.take());
 
-<<<<<<< HEAD
-        let item = self.lfu.adapter.link2item(link.as_ptr());
+        let item = self.fifo.adapter.link2item(link.as_ptr());
         let ptr = A::PointerOps::from_raw(item);
-=======
-        let item = self.fifo.adapter.link2item(link.as_ptr());
-        let ptr = self.fifo.adapter.pointer_ops().from_raw(item);
->>>>>>> 0e5a595c
         self.ptr = ManuallyDrop::new(Some(ptr));
     }
 
@@ -230,13 +195,8 @@
 
 impl<'a, A> Iterator for FifoIter<'a, A>
 where
-<<<<<<< HEAD
-    A: Adapter<Link = FifoLink> + PriorityAdapter<Link = FifoLink>,
-    <A as Adapter>::PointerOps: Clone,
-=======
-    A: Adapter<Link = FifoLink>,
-    <<A as Adapter>::PointerOps as PointerOps>::Pointer: Clone,
->>>>>>> 0e5a595c
+    A: Adapter<Link = FifoLink>,
+    <A as Adapter>::PointerOps: Clone,
 {
     type Item = &'a A::PointerOps;
 
@@ -260,25 +220,15 @@
 
 unsafe impl<A> Send for Fifo<A>
 where
-<<<<<<< HEAD
-    A: Adapter<Link = FifoLink> + PriorityAdapter<Link = FifoLink>,
-    <A as Adapter>::PointerOps: Clone,
-=======
-    A: Adapter<Link = FifoLink>,
-    <<A as Adapter>::PointerOps as PointerOps>::Pointer: Clone,
->>>>>>> 0e5a595c
+    A: Adapter<Link = FifoLink>,
+    <A as Adapter>::PointerOps: Clone,
 {
 }
 
 unsafe impl<A> Sync for Fifo<A>
 where
-<<<<<<< HEAD
-    A: Adapter<Link = FifoLink> + PriorityAdapter<Link = FifoLink>,
-    <A as Adapter>::PointerOps: Clone,
-=======
-    A: Adapter<Link = FifoLink>,
-    <<A as Adapter>::PointerOps as PointerOps>::Pointer: Clone,
->>>>>>> 0e5a595c
+    A: Adapter<Link = FifoLink>,
+    <A as Adapter>::PointerOps: Clone,
 {
 }
 
@@ -288,37 +238,22 @@
 
 unsafe impl<'a, A> Send for FifoIter<'a, A>
 where
-<<<<<<< HEAD
-    A: Adapter<Link = FifoLink> + PriorityAdapter<Link = FifoLink>,
-    <A as Adapter>::PointerOps: Clone,
-=======
-    A: Adapter<Link = FifoLink>,
-    <<A as Adapter>::PointerOps as PointerOps>::Pointer: Clone,
->>>>>>> 0e5a595c
+    A: Adapter<Link = FifoLink>,
+    <A as Adapter>::PointerOps: Clone,
 {
 }
 
 unsafe impl<'a, A> Sync for FifoIter<'a, A>
 where
-<<<<<<< HEAD
-    A: Adapter<Link = FifoLink> + PriorityAdapter<Link = FifoLink>,
-    <A as Adapter>::PointerOps: Clone,
-=======
-    A: Adapter<Link = FifoLink>,
-    <<A as Adapter>::PointerOps as PointerOps>::Pointer: Clone,
->>>>>>> 0e5a595c
+    A: Adapter<Link = FifoLink>,
+    <A as Adapter>::PointerOps: Clone,
 {
 }
 
 impl<A> EvictionPolicy for Fifo<A>
 where
-<<<<<<< HEAD
-    A: Adapter<Link = FifoLink> + PriorityAdapter<Link = FifoLink>,
-    <A as Adapter>::PointerOps: Clone,
-=======
-    A: Adapter<Link = FifoLink>,
-    <<A as Adapter>::PointerOps as PointerOps>::Pointer: Clone,
->>>>>>> 0e5a595c
+    A: Adapter<Link = FifoLink>,
+    <A as Adapter>::PointerOps: Clone,
 {
     type PointerOps = A::PointerOps;
 
