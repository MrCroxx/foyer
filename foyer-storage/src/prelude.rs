--- conflicted
+++ resolved
@@ -33,12 +33,8 @@
     runtime::Runtime,
     statistics::Statistics,
     storage::{either::Order, Storage},
-<<<<<<< HEAD
     store::{
-        DeviceConfig, Engine, LargeEngineOptions, RuntimeConfig, RuntimeHandles, SmallEngineOptions, Store,
-        StoreBuilder, TokioRuntimeConfig,
+        DeviceConfig, Engine, LargeEngineOptions, RuntimeConfig, SmallEngineOptions, Store, StoreBuilder,
+        TokioRuntimeConfig,
     },
-=======
-    store::{CombinedConfig, DeviceConfig, RuntimeConfig, Store, StoreBuilder, TokioRuntimeConfig},
->>>>>>> 6ac0e837
 };