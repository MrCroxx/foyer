//  Copyright 2024 Foyer Project Authors
//
//  Licensed under the Apache License, Version 2.0 (the "License");
//  you may not use this file except in compliance with the License.
//  You may obtain a copy of the License at
//
//  http://www.apache.org/licenses/LICENSE-2.0
//
//  Unless required by applicable law or agreed to in writing, software
//  distributed under the License is distributed on an "AS IS" BASIS,
//  WITHOUT WARRANTIES OR CONDITIONS OF ANY KIND, either express or implied.
//  See the License for the specific language governing permissions and
//  limitations under the License.

use std::{fmt::Debug, ops::Range, sync::Arc, time::Instant};

use foyer_common::{
    bits,
    code::{HashBuilder, StorageKey, StorageValue},
    metrics::Metrics,
    range::RangeBoundsExt,
    strict_assert_eq,
};
use foyer_memory::CacheEntry;
use itertools::Itertools;
use tokio::sync::oneshot;

use super::{
    indexer::{EntryAddress, Indexer},
    reclaimer::Reinsertion,
    serde::Sequence,
    tombstone::Tombstone,
};
use crate::{
    device::{bytes::IoBytes, MonitoredDevice, RegionId},
    io_buffer_pool::IoBufferPool,
    large::{indexer::HashedEntryAddress, serde::EntryHeader},
    region::{GetCleanRegionHandle, RegionManager},
    serde::{Checksummer, EntrySerializer},
    Compression, Dev, DevExt, IoBuffer,
};

pub struct BatchMut<K, V, S>
where
    K: StorageKey,
    V: StorageValue,
    S: HashBuilder + Debug,
{
    buffer: IoBuffer,
    len: usize,
    groups: Vec<GroupMut<K, V, S>>,
    tombstones: Vec<TombstoneInfo>,
    waiters: Vec<oneshot::Sender<()>>,
    init: Option<Instant>,

    /// Cache write buffer between rotation to reduce page fault.
    buffer_pool: IoBufferPool,

    region_manager: RegionManager,
    device: MonitoredDevice,
    indexer: Indexer,
    metrics: Arc<Metrics>,
}

impl<K, V, S> Debug for BatchMut<K, V, S>
where
    K: StorageKey,
    V: StorageValue,
    S: HashBuilder + Debug,
{
    fn fmt(&self, f: &mut std::fmt::Formatter<'_>) -> std::fmt::Result {
        f.debug_struct("BatchMut")
            .field("len", &self.len)
            .field("groups", &self.groups)
            .field("tombstones", &self.tombstones)
            .field("waiters", &self.waiters)
            .field("init", &self.init)
            .finish()
    }
}

impl<K, V, S> BatchMut<K, V, S>
where
    K: StorageKey,
    V: StorageValue,
    S: HashBuilder + Debug,
{
<<<<<<< HEAD
    pub fn new(
        capacity: usize,
        region_manager: RegionManager,
        device: MonitoredDevice,
        indexer: Indexer,
        metrics: Arc<Metrics>,
    ) -> Self {
=======
    pub fn new(capacity: usize, region_manager: RegionManager, device: MonitoredDevice, indexer: Indexer) -> Self {
        let capacity = bits::align_up(device.align(), capacity);
>>>>>>> 553a9cbd
        let mut batch = Self {
            buffer: IoBuffer::new(capacity),
            len: 0,
            groups: vec![],
            tombstones: vec![],
            waiters: vec![],
            init: None,
            buffer_pool: IoBufferPool::new(capacity, 1),
            region_manager,
            device,
            indexer,
            metrics,
        };
        batch.append_group();
        batch
    }

    pub fn entry(&mut self, entry: CacheEntry<K, V, S>, compression: &Compression, sequence: Sequence) -> bool {
        tracing::trace!("[batch]: append entry with sequence: {sequence}");

        self.may_init();

        if entry.is_outdated() {
            return false;
        }

        let pos = self.len;

        let info = match EntrySerializer::serialize(
            entry.key(),
            entry.value(),
            compression,
            &mut self.buffer[pos + EntryHeader::serialized_len()..],
            &self.metrics,
        ) {
            Ok(info) => info,
            Err(e) => {
                tracing::warn!("[batch]: serialize entry error: {e}");
                return false;
            }
        };

        let header = EntryHeader {
            key_len: info.key_len as _,
            value_len: info.value_len as _,
            hash: entry.hash(),
            sequence,
            checksum: Checksummer::checksum(
                &self.buffer[pos + EntryHeader::serialized_len()
                    ..pos + EntryHeader::serialized_len() + info.key_len + info.value_len],
            ),
            compression: *compression,
        };
        header.write(&mut self.buffer[pos..pos + EntryHeader::serialized_len()]);

        let aligned = bits::align_up(self.device.align(), header.entry_len());
        self.advance(aligned);

        let group = self.groups.last_mut().unwrap();
        group.indices.push(HashedEntryAddress {
            hash: entry.hash(),
            address: EntryAddress {
                region: RegionId::MAX,
                offset: group.region.offset as u32 + group.region.len as u32,
                len: header.entry_len() as _,
                sequence,
            },
        });
        group.entries.push(entry);
        group.region.len += aligned;
        group.range.end += aligned;

        true
    }

    pub fn tombstone(&mut self, tombstone: Tombstone, stats: Option<InvalidStats>) {
        tracing::trace!("[batch]: append tombstone");

        self.may_init();

        self.tombstones.push(TombstoneInfo { tombstone, stats });
    }

    pub fn reinsertion(&mut self, reinsertion: &Reinsertion) -> bool {
        tracing::trace!("[batch]: submit reinsertion");

        self.may_init();

        let aligned = bits::align_up(self.device.align(), reinsertion.buffer.len());

        // Skip if the entry is no longer in the indexer.
        // Skip if the batch buffer size exceeds the threshold.
        if self.indexer.get(reinsertion.hash).is_none() || self.len + aligned > self.buffer.len() {
            return false;
        }

        let pos = self.len;

        self.buffer[pos..pos + reinsertion.buffer.len()].copy_from_slice(&reinsertion.buffer);

        self.advance(aligned);

        let group = self.groups.last_mut().unwrap();
        // Reserve buffer space for entry.
        group.indices.push(HashedEntryAddress {
            hash: reinsertion.hash,
            address: EntryAddress {
                region: RegionId::MAX,
                offset: group.region.offset as u32 + group.region.len as u32,
                len: reinsertion.buffer.len() as _,
                sequence: reinsertion.sequence,
            },
        });
        group.region.len += aligned;
        group.range.end += aligned;

        true
    }

    /// Register a waiter to be notified after the batch is finished.
    pub fn wait(&mut self, tx: oneshot::Sender<()>) {
        tracing::trace!("[batch]: register waiter");
        self.may_init();
        self.waiters.push(tx);
    }

    pub fn rotate(&mut self) -> Option<Batch<K, V, S>> {
        if self.is_empty() {
            return None;
        }

        let mut buffer = self.buffer_pool.acquire();
        std::mem::swap(&mut self.buffer, &mut buffer);
        self.len = 0;
        let buffer = IoBytes::from(buffer);
        self.buffer_pool.release(buffer.clone());

        let init = self.init.take();

        let tombstones = std::mem::take(&mut self.tombstones);

        let waiters = std::mem::take(&mut self.waiters);

        let next = self.groups.last().map(|last| {
            assert!(!last.region.is_full);
            let next = GroupMut {
                region: RegionHandle {
                    handle: last.region.handle.clone(),
                    offset: last.region.offset + last.region.len as u64,
                    len: 0,
                    is_full: false,
                },
                indices: vec![],
                entries: vec![],
                range: 0..0,
            };
            tracing::trace!("[batch]: try to reuse the last region with: {next:?}");
            next
        });

        let groups = self
            .groups
            .drain(..)
            .map(|group| {
                // TODO(MrCroxx): Refine to logic.
                // Do not filter empty group here.
                // An empty group can be used to trigger marking evictable region in flusher.
                strict_assert_eq!(group.region.len, group.range.size().unwrap());
                Group {
                    region: group.region,
                    bytes: buffer.slice(group.range),
                    indices: group.indices,
                    entries: group.entries,
                }
            })
            .collect_vec();

        match next {
            Some(next) => self.groups.push(next),
            None => self.append_group(),
        }

        Some(Batch {
            groups,
            tombstones,
            waiters,
            init,
        })
    }

    fn advance(&mut self, len: usize) {
        assert!(bits::is_aligned(self.device.align(), len));
        assert!(bits::is_aligned(self.device.align(), self.len));

        // Rotate group if the current one is full.
        let group = self.groups.last_mut().unwrap();
        if group.region.offset as usize + group.region.len + len > self.device.region_size() {
            group.region.is_full = true;
            self.append_group();
        }

        self.len += len;
    }

    #[inline]
    pub fn is_empty(&self) -> bool {
        self.tombstones.is_empty() && self.groups.iter().all(|group| group.range.is_empty()) && self.waiters.is_empty()
    }

    #[inline]
    fn may_init(&mut self) {
        if self.init.is_none() {
            self.init = Some(Instant::now());
        }
    }

    #[inline]
    fn append_group(&mut self) {
        self.groups.push(GroupMut {
            region: RegionHandle {
                handle: self.region_manager.get_clean_region(),
                offset: 0,
                len: 0,
                is_full: false,
            },
            indices: vec![],
            entries: vec![],
            range: self.len..self.len,
        })
    }
}

#[derive(Debug)]
pub struct InvalidStats {
    pub region: RegionId,
    pub size: usize,
}

pub struct RegionHandle {
    /// Handle of the region to write.
    pub handle: GetCleanRegionHandle,
    /// Offset of the region to write.
    pub offset: u64,
    /// Length of the buffer to write.
    pub len: usize,
    /// If the region was full.
    pub is_full: bool,
}

impl Debug for RegionHandle {
    fn fmt(&self, f: &mut std::fmt::Formatter<'_>) -> std::fmt::Result {
        f.debug_struct("RegionHandle")
            .field("offset", &self.offset)
            .field("size", &self.len)
            .field("is_full", &self.is_full)
            .finish()
    }
}

struct GroupMut<K, V, S>
where
    K: StorageKey,
    V: StorageValue,
    S: HashBuilder + Debug,
{
    /// Reusable Clean region handle.
    region: RegionHandle,
    /// Entry indices to be inserted.
    indices: Vec<HashedEntryAddress>,
    /// Hold entries until flush finishes to avoid in-memory cache lookup miss.
    entries: Vec<CacheEntry<K, V, S>>,
    /// Tracks the group bytes range of the batch buffer.
    range: Range<usize>,
}

impl<K, V, S> Debug for GroupMut<K, V, S>
where
    K: StorageKey,
    V: StorageValue,
    S: HashBuilder + Debug,
{
    fn fmt(&self, f: &mut std::fmt::Formatter<'_>) -> std::fmt::Result {
        f.debug_struct("Group")
            .field("handle", &self.region)
            .field("indices", &self.indices)
            .field("range", &self.range)
            .finish()
    }
}

pub struct Group<K, V, S>
where
    K: StorageKey,
    V: StorageValue,
    S: HashBuilder + Debug,
{
    /// Reusable Clean region handle.
    pub region: RegionHandle,
    /// Buffer to flush.
    pub bytes: IoBytes,
    /// Entry indices to be inserted.
    pub indices: Vec<HashedEntryAddress>,
    /// Hold entries until flush finishes to avoid in-memory cache lookup miss.
    pub entries: Vec<CacheEntry<K, V, S>>,
}

impl<K, V, S> Debug for Group<K, V, S>
where
    K: StorageKey,
    V: StorageValue,
    S: HashBuilder + Debug,
{
    fn fmt(&self, f: &mut std::fmt::Formatter<'_>) -> std::fmt::Result {
        f.debug_struct("Group")
            .field("handle", &self.region)
            .field("indices", &self.indices)
            .finish()
    }
}

#[derive(Debug)]
pub struct TombstoneInfo {
    pub tombstone: Tombstone,
    pub stats: Option<InvalidStats>,
}

pub struct Batch<K, V, S>
where
    K: StorageKey,
    V: StorageValue,
    S: HashBuilder + Debug,
{
    pub groups: Vec<Group<K, V, S>>,
    pub tombstones: Vec<TombstoneInfo>,
    pub waiters: Vec<oneshot::Sender<()>>,
    pub init: Option<Instant>,
}

impl<K, V, S> Debug for Batch<K, V, S>
where
    K: StorageKey,
    V: StorageValue,
    S: HashBuilder + Debug,
{
    fn fmt(&self, f: &mut std::fmt::Formatter<'_>) -> std::fmt::Result {
        f.debug_struct("Batch")
            .field("groups", &self.groups)
            .field("tombstones", &self.tombstones)
            .field("waiters", &self.waiters)
            .field("init", &self.init)
            .finish()
    }
}<|MERGE_RESOLUTION|>--- conflicted
+++ resolved
@@ -85,7 +85,6 @@
     V: StorageValue,
     S: HashBuilder + Debug,
 {
-<<<<<<< HEAD
     pub fn new(
         capacity: usize,
         region_manager: RegionManager,
@@ -93,10 +92,7 @@
         indexer: Indexer,
         metrics: Arc<Metrics>,
     ) -> Self {
-=======
-    pub fn new(capacity: usize, region_manager: RegionManager, device: MonitoredDevice, indexer: Indexer) -> Self {
         let capacity = bits::align_up(device.align(), capacity);
->>>>>>> 553a9cbd
         let mut batch = Self {
             buffer: IoBuffer::new(capacity),
             len: 0,
