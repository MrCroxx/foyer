--- conflicted
+++ resolved
@@ -51,17 +51,10 @@
         }
     }
 
-<<<<<<< HEAD
-    #[minitrace::trace(name = "foyer::storage::large::indexer::insert_batch")]
+    #[fastrace::trace(name = "foyer::storage::large::indexer::insert_batch")]
     pub fn insert_batch(&self, batch: Vec<HashedEntryAddress>) -> Vec<HashedEntryAddress> {
         let shards: HashMap<usize, Vec<HashedEntryAddress>> =
             batch.into_iter().into_group_map_by(|haddr| self.shard(haddr.hash));
-=======
-    #[fastrace::trace(name = "foyer::storage::large::indexer::insert_batch")]
-    pub fn insert_batch(&self, batch: Vec<(u64, EntryAddress)>) -> Vec<(u64, EntryAddress)> {
-        let shards: HashMap<usize, Vec<(u64, EntryAddress)>> =
-            batch.into_iter().into_group_map_by(|(hash, _)| self.shard(*hash));
->>>>>>> f927f346
 
         let mut olds = vec![];
         for (s, batch) in shards {
