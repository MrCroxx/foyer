//  Copyright 2023 MrCroxx
//
//  Licensed under the Apache License, Version 2.0 (the "License");
//  you may not use this file except in compliance with the License.
//  You may obtain a copy of the License at
//
//  http://www.apache.org/licenses/LICENSE-2.0
//
//  Unless required by applicable law or agreed to in writing, software
//  distributed under the License is distributed on an "AS IS" BASIS,
//  WITHOUT WARRANTIES OR CONDITIONS OF ANY KIND, either express or implied.
//  See the License for the specific language governing permissions and
//  limitations under the License.

use std::{
    fmt::Debug,
    marker::PhantomData,
    sync::{
        atomic::{AtomicU64, Ordering},
        Arc,
    },
    time::{Duration, Instant},
};

use bitmaps::Bitmap;
use bytes::{Buf, BufMut};
use foyer_common::{bits, rate::RateLimiter};
use foyer_intrusive::eviction::EvictionPolicy;
use futures::future::try_join_all;
use itertools::Itertools;
use parking_lot::Mutex;
use tokio::{
<<<<<<< HEAD
    sync::{broadcast, mpsc},
=======
    sync::{broadcast, Semaphore},
>>>>>>> 5b3ff186
    task::JoinHandle,
};
use twox_hash::XxHash64;

use crate::{
    admission::AdmissionPolicy,
    catalog::{Catalog, Index, Item, Sequence},
    device::Device,
    error::Result,
    flusher_v2::{Entry, Flusher},
    judge::Judges,
    metrics::{Metrics, METRICS},
    reclaimer::Reclaimer,
    region::{Region, RegionHeader, RegionId, REGION_MAGIC},
    region_manager::{RegionEpItemAdapter, RegionManager},
    reinsertion::ReinsertionPolicy,
    ring::RingBuffer,
    storage::{Storage, StorageWriter},
};
use foyer_common::code::{Key, Value};
use foyer_intrusive::core::adapter::Link;
use std::hash::Hasher;

const DEFAULT_BROADCAST_CAPACITY: usize = 4096;

pub struct GenericStoreConfig<K, V, D, EP>
where
    K: Key,
    V: Value,
    D: Device,
    EP: EvictionPolicy,
{
    /// For distinguish different foyer metrics.
    ///
    /// Metrics of this foyer instance has label `foyer = {{ name }}`.
    pub name: String,

    /// Evictino policy configurations.
    pub eviction_config: EP::Config,

    /// Device configurations.
    pub device_config: D::Config,

    /// The count of allocators is `2 ^ allocator bits`.
    ///
    /// Note: The count of allocators should be greater than buffer count.
    ///       (buffer count = buffer pool size / device region size)
    pub allocator_bits: usize,

    /// `ring_buffer_capacity` will be aligned up to device align.
    pub ring_buffer_capacity: usize,

    /// Catalog indices sharding bits.
    pub catalog_bits: usize,

    /// Admission policies.
    pub admissions: Vec<Arc<dyn AdmissionPolicy<Key = K, Value = V>>>,

    /// Reinsertion policies.
    pub reinsertions: Vec<Arc<dyn ReinsertionPolicy<Key = K, Value = V>>>,

    /// Buffer pool size, should be a multiplier of device region size.
    pub buffer_pool_size: usize,

    /// Count of flushers.
    pub flushers: usize,

    /// Flush rate limits.
    pub flush_rate_limit: usize,

    /// Count of reclaimers.
    pub reclaimers: usize,

    /// Flush rate limits.
    pub reclaim_rate_limit: usize,

    /// Allocation timout for skippable writers.
    pub allocation_timeout: Duration,

    /// Clean region count threshold to trigger reclamation.
    ///
    /// `clean_region_threshold` is recommended to be equal or larger than `reclaimers`.
    pub clean_region_threshold: usize,

    /// Concurrency of recovery.
    pub recover_concurrency: usize,
}

impl<K, V, D, EP> Debug for GenericStoreConfig<K, V, D, EP>
where
    K: Key,
    V: Value,
    D: Device,
    EP: EvictionPolicy,
{
    fn fmt(&self, f: &mut std::fmt::Formatter<'_>) -> std::fmt::Result {
        f.debug_struct("StoreConfig")
            .field("eviction_config", &self.eviction_config)
            .field("device_config", &self.device_config)
            .field("allocator_bits", &self.allocator_bits)
            .field("ring_buffer_capacity", &self.ring_buffer_capacity)
            .field("catalog_bits", &self.catalog_bits)
            .field("admissions", &self.admissions)
            .field("reinsertions", &self.reinsertions)
            .field("buffer_pool_size", &self.buffer_pool_size)
            .field("flushers", &self.flushers)
            .field("flush_rate_limit", &self.flush_rate_limit)
            .field("reclaimers", &self.reclaimers)
            .field("reclaim_rate_limit", &self.reclaim_rate_limit)
            .field("allocation_timeout", &self.allocation_timeout)
            .field("clean_region_threshold", &self.clean_region_threshold)
            .field("recover_concurrency", &self.recover_concurrency)
            .finish()
    }
}

impl<K, V, D, EP> Clone for GenericStoreConfig<K, V, D, EP>
where
    K: Key,
    V: Value,
    D: Device,
    EP: EvictionPolicy,
{
    fn clone(&self) -> Self {
        Self {
            name: self.name.clone(),
            eviction_config: self.eviction_config.clone(),
            device_config: self.device_config.clone(),
            allocator_bits: self.allocator_bits,
            ring_buffer_capacity: self.ring_buffer_capacity,
            catalog_bits: self.catalog_bits,
            admissions: self.admissions.clone(),
            reinsertions: self.reinsertions.clone(),
            buffer_pool_size: self.buffer_pool_size,
            flushers: self.flushers,
            flush_rate_limit: self.flush_rate_limit,
            reclaimers: self.reclaimers,
            reclaim_rate_limit: self.reclaim_rate_limit,
            allocation_timeout: self.allocation_timeout,
            clean_region_threshold: self.clean_region_threshold,
            recover_concurrency: self.recover_concurrency,
        }
    }
}

#[derive(Debug)]
pub struct GenericStore<K, V, D, EP, EL>
where
    K: Key,
    V: Value,
    D: Device,
    EP: EvictionPolicy<Adapter = RegionEpItemAdapter<EL>>,
    EL: Link,
{
    inner: Arc<GenericStoreInner<K, V, D, EP, EL>>,
}

impl<K, V, D, EP, EL> Clone for GenericStore<K, V, D, EP, EL>
where
    K: Key,
    V: Value,
    D: Device,
    EP: EvictionPolicy<Adapter = RegionEpItemAdapter<EL>>,
    EL: Link,
{
    fn clone(&self) -> Self {
        Self {
            inner: Arc::clone(&self.inner),
        }
    }
}

#[derive(Debug)]
pub struct GenericStoreInner<K, V, D, EP, EL>
where
    K: Key,
    V: Value,
    D: Device,
    EP: EvictionPolicy<Adapter = RegionEpItemAdapter<EL>>,
    EL: Link,
{
    sequence: AtomicU64,
    catalog: Arc<Catalog<K>>,

    region_manager: Arc<RegionManager<D, EP, EL>>,
    ring: Arc<RingBuffer<D::IoBufferAllocator>>,

    device: D,

    admissions: Vec<Arc<dyn AdmissionPolicy<Key = K, Value = V>>>,
    reinsertions: Vec<Arc<dyn ReinsertionPolicy<Key = K, Value = V>>>,

    flusher_entry_txs: Vec<mpsc::UnboundedSender<Entry>>,
    flusher_handles: Mutex<Vec<JoinHandle<()>>>,
    flushers_stop_tx: broadcast::Sender<()>,

    reclaimer_handles: Mutex<Vec<JoinHandle<()>>>,
    reclaimers_stop_tx: broadcast::Sender<()>,

    metrics: Arc<Metrics>,

    _marker: PhantomData<V>,
}

impl<K, V, D, EP, EL> GenericStore<K, V, D, EP, EL>
where
    K: Key,
    V: Value,
    D: Device,
    EP: EvictionPolicy<Adapter = RegionEpItemAdapter<EL>>,
    EL: Link,
{
    async fn open(config: GenericStoreConfig<K, V, D, EP>) -> Result<Self> {
        tracing::info!("open store with config:\n{:#?}", config);

        let metrics = Arc::new(METRICS.foyer(&config.name));

        let device = D::open(config.device_config).await?;
        assert!(device.regions() >= config.flushers * 2);

        let buffer_count = config.buffer_pool_size / device.region_size();

        if buffer_count < (1 << config.allocator_bits) {
            return Err(anyhow::anyhow!(
                "The count of allocators shoule be greater than buffer count."
            )
            .into());
        }

        let ring = Arc::new(RingBuffer::new_in(
            device.align(),
            config.ring_buffer_capacity,
            device.io_buffer_allocator().clone(),
        ));

        let region_manager = Arc::new(RegionManager::new(
            config.allocator_bits,
            buffer_count,
            device.regions(),
            config.eviction_config,
            device.clone(),
            config.allocation_timeout,
            metrics.clone(),
        ));

        let catalog = Arc::new(Catalog::new(device.regions(), config.catalog_bits));

        let (flushers_stop_tx, _) = broadcast::channel(DEFAULT_BROADCAST_CAPACITY);
        let flusher_stop_rxs = (0..config.flushers)
            .map(|_| flushers_stop_tx.subscribe())
            .collect_vec();
        let (flusher_entry_txs, flusher_entry_rxs): (
            Vec<mpsc::UnboundedSender<Entry>>,
            Vec<mpsc::UnboundedReceiver<Entry>>,
        ) = (0..config.flushers)
            .map(|_| mpsc::unbounded_channel())
            .unzip();

        let (reclaimers_stop_tx, _) = broadcast::channel(DEFAULT_BROADCAST_CAPACITY);
        let reclaimer_stop_rxs = (0..config.reclaimers)
            .map(|_| reclaimers_stop_tx.subscribe())
            .collect_vec();

        let inner = GenericStoreInner {
            sequence: AtomicU64::new(0),
            catalog: catalog.clone(),
            region_manager: region_manager.clone(),
            ring,
            device: device.clone(),
            admissions: config.admissions,
            reinsertions: config.reinsertions,
            flusher_entry_txs,
            flusher_handles: Mutex::new(vec![]),
            reclaimer_handles: Mutex::new(vec![]),
            flushers_stop_tx,
            reclaimers_stop_tx,
            metrics: metrics.clone(),
            _marker: PhantomData,
        };
        let store = Self {
            inner: Arc::new(inner),
        };

        for admission in store.inner.admissions.iter() {
            admission.init(&store.inner.catalog);
        }
        for reinsertion in store.inner.reinsertions.iter() {
            reinsertion.init(&store.inner.catalog);
        }

        let flush_rate_limiter = match config.flush_rate_limit {
            0 => None,
            rate => Some(Arc::new(RateLimiter::new(rate as f64))),
        };

        let reclaim_rate_limiter = match config.reclaim_rate_limit {
            0 => None,
            rate => Some(Arc::new(RateLimiter::new(rate as f64))),
        };

        let flushers = flusher_stop_rxs
            .into_iter()
            .zip_eq(flusher_entry_rxs.into_iter())
            .map(|(stop_rx, entry_rx)| {
                Flusher::new(
                    region_manager.clone(),
                    catalog.clone(),
                    device.clone(),
                    entry_rx,
                    flush_rate_limiter.clone(),
                    metrics.clone(),
                    stop_rx,
                )
            })
            .collect_vec();

        let reclaimers = reclaimer_stop_rxs
            .into_iter()
            .map(|stop_rx| {
                Reclaimer::new(
                    config.clean_region_threshold,
                    store.clone(),
                    region_manager.clone(),
                    reclaim_rate_limiter.clone(),
                    metrics.clone(),
                    stop_rx,
                )
            })
            .collect_vec();

        let sequence = store.recover(config.recover_concurrency).await?;
        store.inner.sequence.store(sequence + 1, Ordering::Relaxed);

        let flusher_handles = flushers
            .into_iter()
            .map(|flusher| tokio::spawn(async move { flusher.run().await.unwrap() }))
            .collect_vec();
        let reclaimer_handles = reclaimers
            .into_iter()
            .map(|reclaimer| tokio::spawn(async move { reclaimer.run().await.unwrap() }))
            .collect_vec();

        *store.inner.flusher_handles.lock() = flusher_handles;
        *store.inner.reclaimer_handles.lock() = reclaimer_handles;

        Ok(store)
    }

    async fn close(&self) -> Result<()> {
        // seal current dirty buffer and trigger flushing
        self.seal().await;

        // stop and wait for flushers
        let handles = self.inner.flusher_handles.lock().drain(..).collect_vec();
        if !handles.is_empty() {
            self.inner.flushers_stop_tx.send(()).unwrap();
        }
        for handle in handles {
            handle.await.unwrap();
        }

        // stop and wait for reclaimers
        let handles = self.inner.reclaimer_handles.lock().drain(..).collect_vec();
        if !handles.is_empty() {
            self.inner.reclaimers_stop_tx.send(()).unwrap();
        }
        for handle in handles {
            handle.await.unwrap();
        }

        Ok(())
    }

    /// `weight` MUST be equal to `key.serialized_len() + value.serialized_len()`
    #[tracing::instrument(skip(self))]
    fn writer(&self, key: K, weight: usize) -> GenericStoreWriter<K, V, D, EP, EL> {
        GenericStoreWriter::new(self.clone(), key, weight)
    }

    #[tracing::instrument(skip(self))]
    fn exists(&self, key: &K) -> Result<bool> {
        Ok(self.inner.catalog.lookup(key).is_some())
    }

    #[tracing::instrument(skip(self))]
    async fn lookup(&self, key: &K) -> Result<Option<V>> {
        let now = Instant::now();

        let item = match self.inner.catalog.lookup(key) {
            Some(item) => item,
            None => {
                self.inner
                    .metrics
                    .op_duration_lookup_miss
                    .observe(now.elapsed().as_secs_f64());
                return Ok(None);
            }
        };

        match item.index {
            crate::catalog::Index::RingBuffer { view } => {
                let res = match read_entry::<K, V>(view.as_ref()) {
                    Some((_key, value)) => Ok(Some(value)),
                    None => {
                        // Remove index if the storage layer fails to lookup it (because of entry magic mismatch).
                        self.inner.catalog.remove(key);
                        Ok(None)
                    }
                };

                self.inner
                    .metrics
                    .op_duration_lookup_hit
                    .observe(now.elapsed().as_secs_f64());

                res
            }
            // read from region
            crate::catalog::Index::Region {
                region,
                version,
                offset,
                len,
                key_len: _,
                value_len: _,
            } => {
                self.inner.region_manager.record_access(&region);
                let region = self.inner.region_manager.region(&region);
                let start = offset as usize;
                let end = start + len as usize;

                // TODO(MrCroxx): read value only
                let slice = match region.load(start..end, version).await? {
                    Some(slice) => slice,
                    None => {
                        // Remove index if the storage layer fails to lookup it (because of region version mismatch).
                        self.inner.catalog.remove(key);
                        self.inner
                            .metrics
                            .op_duration_lookup_miss
                            .observe(now.elapsed().as_secs_f64());
                        return Ok(None);
                    }
                };

                self.inner
                    .metrics
                    .op_bytes_lookup
                    .inc_by(slice.len() as u64);

                let res = match read_entry::<K, V>(slice.as_ref()) {
                    Some((_key, value)) => Ok(Some(value)),
                    None => {
                        // Remove index if the storage layer fails to lookup it (because of entry magic mismatch).
                        self.inner.catalog.remove(key);
                        Ok(None)
                    }
                };
                drop(slice);

                self.inner
                    .metrics
                    .op_duration_lookup_hit
                    .observe(now.elapsed().as_secs_f64());

                res
            }
        }
    }

    #[tracing::instrument(skip(self))]
    fn remove(&self, key: &K) -> Result<bool> {
        let _timer = self.inner.metrics.op_duration_remove.start_timer();

        let res = self.inner.catalog.remove(key).is_some();

        Ok(res)
    }

    #[tracing::instrument(skip(self))]
    fn clear(&self) -> Result<()> {
        self.inner.catalog.clear();

        // TODO(MrCroxx): set all regions as clean?

        Ok(())
    }

    pub(crate) fn catalog(&self) -> &Arc<Catalog<K>> {
        &self.inner.catalog
    }

    pub(crate) fn reinsertions(&self) -> &Vec<Arc<dyn ReinsertionPolicy<Key = K, Value = V>>> {
        &self.inner.reinsertions
    }

    fn serialized_len(&self, key: &K, value: &V) -> usize {
        let unaligned =
            EntryHeader::serialized_len() + key.serialized_len() + value.serialized_len();
        bits::align_up(self.inner.device.align(), unaligned)
    }

    async fn seal(&self) {
        self.inner.region_manager.seal().await;
    }

    #[tracing::instrument(skip(self))]
    async fn recover(&self, concurrency: usize) -> Result<Sequence> {
        tracing::info!("start store recovery");

        let semaphore = Arc::new(Semaphore::new(concurrency));

        let mut handles = vec![];
        for region_id in 0..self.inner.device.regions() as RegionId {
            let semaphore = semaphore.clone();
            let region_manager = self.inner.region_manager.clone();
            let indices = self.inner.catalog.clone();
            let handle = tokio::spawn(async move {
                let permit = semaphore.acquire().await;
                let res = Self::recover_region(region_id, region_manager, indices).await;
                drop(permit);
                res
            });
            handles.push(handle);
        }

        let mut recovered = 0;
        let mut sequence = 0;

        let results = try_join_all(handles).await.map_err(anyhow::Error::from)?;

        for (region_id, result) in results.into_iter().enumerate() {
            if let Some(seq) = result? {
                tracing::debug!("region {} is recovered", region_id);
                recovered += 1;
                sequence = std::cmp::max(sequence, seq);
            }
        }

        tracing::info!("finish store recovery, {} region recovered", recovered);
        self.inner
            .metrics
            .total_bytes
            .set((recovered * self.inner.device.region_size()) as u64);

        // Force trigger reclamation.
        if recovered == self.inner.device.regions() {
            self.inner.region_manager.clean_regions().flash();
        }

        Ok(sequence)
    }

    /// Return `Some(max sequence)` if region is valid, otherwise `None`
    async fn recover_region(
        region_id: RegionId,
        region_manager: Arc<RegionManager<D, EP, EL>>,
        catalog: Arc<Catalog<K>>,
    ) -> Result<Option<Sequence>> {
        let region = region_manager.region(&region_id).clone();
        let mut sequence = 0;
        let res = if let Some(mut iter) = RegionEntryIter::<K, V, D>::open(region).await? {
            while let Some((key, item)) = iter.next().await? {
                sequence = std::cmp::max(sequence, item.sequence);
                catalog.insert(Arc::new(key), item);
            }
            region_manager.eviction_push(region_id);
            Some(sequence)
        } else {
            region_manager.clean_regions().release(region_id);
            None
        };
        Ok(res)
    }

    fn judge_inner(&self, writer: &mut GenericStoreWriter<K, V, D, EP, EL>) {
        for (index, admission) in self.inner.admissions.iter().enumerate() {
            let judge = admission.judge(&writer.key, writer.weight, &self.inner.metrics);
            writer.judges.set(index, judge);
        }
        writer.is_judged = true;
    }

    #[tracing::instrument(skip(self, value))]
    async fn apply_writer(
        &self,
        mut writer: GenericStoreWriter<K, V, D, EP, EL>,
        value: V,
    ) -> Result<bool> {
        debug_assert!(!writer.is_inserted);

        if !writer.judge() {
            return Ok(false);
        }

        let now = Instant::now();

        let sequence = if let Some(sequence) = writer.sequence {
            sequence
        } else {
            self.inner.sequence.fetch_add(1, Ordering::Relaxed)
        };

        writer.is_inserted = true;
        let key = writer.key;

        for (i, admission) in self.inner.admissions.iter().enumerate() {
            let judge = writer.judges.get(i);
            admission.on_insert(&key, writer.weight, &self.inner.metrics, judge);
        }

        let serialized_len = self.serialized_len(&key, &value);

        if key.serialized_len() + value.serialized_len() != writer.weight {
            tracing::error!(
                "weight != key.serialized_len() + value.serialized_len(), weight: {}, key size: {}, value size: {}, key: {:?}",
                writer.weight, key.serialized_len(), value.serialized_len(), key
            );
        }

        self.inner
            .metrics
            .op_bytes_insert
            .inc_by(serialized_len as u64);

        // let mut slice = match self
        //     .inner
        //     .region_manager
        //     .allocate(serialized_len, !writer.is_skippable)
        //     .await
        // {
        //     Some(slice) => slice,
        //     // Only reachable when writer is skippable.
        //     None => return Ok(false),
        // };

        // write_entry(slice.as_mut(), &key, &value, sequence);

        // let info = IndexInfo {
        //     sequence,
        //     index: Index::Region {
        //         region: slice.region_id(),
        //         version: slice.version(),
        //         offset: slice.offset() as u32,
        //         len: slice.len() as u32,
        //         key_len: key.serialized_len() as u32,
        //         value_len: value.serialized_len() as u32,
        //     },
        // };
        // drop(slice);

        let mut view = self.inner.ring.allocate(serialized_len, sequence).await;
        let written = write_entry(&mut view, &key, &value, sequence);
        view.shrink_to(written);
        let view = view.freeze();

        let key = Arc::new(key);

        self.inner.catalog.insert(
            key.clone(),
            Item {
                sequence,
                index: Index::RingBuffer { view: view.clone() },
            },
        );

        let flusher = sequence as usize % self.inner.flusher_entry_txs.len();
        self.inner.flusher_entry_txs[flusher]
            .send(Entry {
                key_len: key.serialized_len(),
                value_len: value.serialized_len(),
                sequence,
                key,
                view,
            })
            .unwrap();

        let duration = now.elapsed() + writer.duration;
        self.inner
            .metrics
            .op_duration_insert_inserted
            .observe(duration.as_secs_f64());

        Ok(true)
    }
}

pub struct GenericStoreWriter<K, V, D, EP, EL>
where
    K: Key,
    V: Value,
    D: Device,
    EP: EvictionPolicy<Adapter = RegionEpItemAdapter<EL>>,
    EL: Link,
{
    store: GenericStore<K, V, D, EP, EL>,
    key: K,
    weight: usize,

    sequence: Option<Sequence>,

    judges: Judges,
    is_judged: bool,

    /// judge duration
    duration: Duration,

    is_inserted: bool,
    is_skippable: bool,
}

impl<K, V, D, EP, EL> GenericStoreWriter<K, V, D, EP, EL>
where
    K: Key,
    V: Value,
    D: Device,
    EP: EvictionPolicy<Adapter = RegionEpItemAdapter<EL>>,
    EL: Link,
{
    fn new(store: GenericStore<K, V, D, EP, EL>, key: K, weight: usize) -> Self {
        let judges = Judges::new(store.inner.admissions.len());
        Self {
            store,
            key,
            weight,
            sequence: None,
            judges,
            is_judged: false,
            duration: Duration::from_nanos(0),
            is_inserted: false,
            is_skippable: false,
        }
    }

    /// Judge if the entry can be admitted by configured admission policies.
    pub fn judge(&mut self) -> bool {
        let store = self.store.clone();
        if !self.is_judged {
            let now = Instant::now();
            store.judge_inner(self);
            self.duration = now.elapsed();
        }
        self.judges.judge()
    }

    pub async fn finish(self, value: V) -> Result<bool> {
        let store = self.store.clone();
        store.apply_writer(self, value).await
    }

    pub fn force(&mut self) {
        self.judges.set_mask(Bitmap::new());
    }

    pub fn set_judge_mask(&mut self, mask: Bitmap<64>) {
        self.judges.set_mask(mask);
    }

    pub fn set_skippable(&mut self) {
        self.is_skippable = true
    }

    pub fn set_sequence(&mut self, sequence: Sequence) {
        self.sequence = Some(sequence);
    }
}

impl<K, V, D, EP, EL> Debug for GenericStoreWriter<K, V, D, EP, EL>
where
    K: Key,
    V: Value,
    D: Device,
    EP: EvictionPolicy<Adapter = RegionEpItemAdapter<EL>>,
    EL: Link,
{
    fn fmt(&self, f: &mut std::fmt::Formatter<'_>) -> std::fmt::Result {
        f.debug_struct("StoreWriter")
            .field("key", &self.key)
            .field("weight", &self.weight)
            .field("judges", &self.judges)
            .field("is_judged", &self.is_judged)
            .field("duration", &self.duration)
            .field("inserted", &self.is_inserted)
            .finish()
    }
}

// impl<K, V, D, EP, EL> Drop for GenericStoreWriter<K, V, D, EP, EL>
// where
//     K: Key,
//     V: Value,
//     D: Device,
//     EP: EvictionPolicy<Adapter = RegionEpItemAdapter<EL>>,
//     EL: Link,
// {
//     fn drop(&mut self) {
//         if !self.is_inserted {
//             self.store
//                 .inner
//                 .metrics
//                 .op_duration_insert_dropped
//                 .observe(self.duration.as_secs_f64());
//             let mut filtered = false;
//             if self.is_judged {
//                 for (i, admission) in self.store.inner.admissions.iter().enumerate() {
//                     let judge = self.judges.get(i);
//                     admission.on_drop(&self.key, self.weight, &self.store.inner.metrics, judge);
//                 }
//                 filtered = !self.judge();
//             }
//             if filtered {
//                 self.store
//                     .inner
//                     .metrics
//                     .op_duration_insert_filtered
//                     .observe(self.duration.as_secs_f64());
//             } else {
//                 self.store
//                     .inner
//                     .metrics
//                     .op_duration_insert_dropped
//                     .observe(self.duration.as_secs_f64());
//             }
//         }
//     }
// }

const ENTRY_MAGIC: u32 = 0x97_00_00_00;
const ENTRY_MAGIC_MASK: u32 = 0xFF_00_00_00;

#[derive(Debug)]
struct EntryHeader {
    key_len: u32,
    value_len: u32,
    sequence: Sequence,
    checksum: u64,
}

impl EntryHeader {
    fn serialized_len() -> usize {
        4 + 4 + 8 + 8
    }

    fn write(&self, mut buf: &mut [u8]) {
        buf.put_u32(self.key_len | ENTRY_MAGIC);
        buf.put_u32(self.value_len);
        buf.put_u64(self.sequence);
        buf.put_u64(self.checksum);
    }

    fn read(mut buf: &[u8]) -> Option<Self> {
        let head = buf.get_u32();
        let magic = head & ENTRY_MAGIC_MASK;

        if magic != ENTRY_MAGIC {
            return None;
        }

        let key_len = head ^ ENTRY_MAGIC;
        let value_len = buf.get_u32();
        let sequence = buf.get_u64();
        let checksum = buf.get_u64();

        Some(Self {
            key_len,
            value_len,
            sequence,
            checksum,
        })
    }
}

/// | header | value | key | <padding> |
///
/// # Safety
///
/// `buf.len()` must excatly fit entry size
fn write_entry<K, V>(buf: &mut [u8], key: &K, value: &V, sequence: Sequence) -> usize
where
    K: Key,
    V: Value,
{
    let mut offset = EntryHeader::serialized_len();
    value.write(&mut buf[offset..offset + value.serialized_len()]);
    offset += value.serialized_len();
    key.write(&mut buf[offset..offset + key.serialized_len()]);
    offset += key.serialized_len();
    let checksum = checksum(&buf[EntryHeader::serialized_len()..offset]);

    let header = EntryHeader {
        key_len: key.serialized_len() as u32,
        value_len: value.serialized_len() as u32,
        sequence,
        checksum,
    };
    header.write(&mut buf[..EntryHeader::serialized_len()]);
    offset
}

/// | header | value | key | <padding> |
///
/// # Safety
///
/// `buf.len()` must excatly fit entry size
fn read_entry<K, V>(buf: &[u8]) -> Option<(K, V)>
where
    K: Key,
    V: Value,
{
    let header = EntryHeader::read(buf)?;

    let mut offset = EntryHeader::serialized_len();
    let value = V::read(&buf[offset..offset + header.value_len as usize]);
    offset += header.value_len as usize;
    let key = K::read(&buf[offset..offset + header.key_len as usize]);
    offset += header.key_len as usize;

    let checksum = checksum(&buf[EntryHeader::serialized_len()..offset]);
    if checksum != header.checksum {
        tracing::warn!(
            "checksum mismatch, checksum: {}, expected: {}",
            checksum,
            header.checksum,
        );
        return None;
    }

    Some((key, value))
}

fn checksum(buf: &[u8]) -> u64 {
    let mut hasher = XxHash64::with_seed(0);
    hasher.write(buf);
    hasher.finish()
}

pub struct RegionEntryIter<K, V, D>
where
    K: Key,
    V: Value,
    D: Device,
{
    region: Region<D>,

    cursor: usize,

    _marker: PhantomData<(K, V)>,
}

impl<K, V, D> RegionEntryIter<K, V, D>
where
    K: Key,
    V: Value,
    D: Device,
{
    pub async fn open(region: Region<D>) -> Result<Option<Self>> {
        let align = region.device().align();

        let slice = match region.load(..align, 0).await? {
            Some(slice) => slice,
            None => return Ok(None),
        };

        let header = RegionHeader::read(slice.as_ref());
        drop(slice);

        if header.magic != REGION_MAGIC {
            return Ok(None);
        }

        Ok(Some(Self {
            region,
            cursor: align,
            _marker: PhantomData,
        }))
    }

    pub async fn next(&mut self) -> Result<Option<(K, Item)>> {
        let region_size = self.region.device().region_size();
        let align = self.region.device().align();

        if self.cursor + align >= region_size {
            return Ok(None);
        }

        let Some(slice) = self
            .region
            .load(self.cursor..self.cursor + align, 0)
            .await?
        else {
            return Ok(None);
        };

        let Some(header) = EntryHeader::read(slice.as_ref()) else {
            return Ok(None);
        };

        let entry_len = bits::align_up(
            align,
            (header.value_len + header.key_len) as usize + EntryHeader::serialized_len(),
        );

        let abs_start = self.cursor + EntryHeader::serialized_len() + header.value_len as usize;
        let abs_end = self.cursor
            + EntryHeader::serialized_len()
            + (header.key_len + header.value_len) as usize;

        if abs_start >= abs_end || abs_end > region_size {
            // Double check wrong entry.
            return Ok(None);
        }

        let align_start = bits::align_down(align, abs_start);
        let align_end = bits::align_up(align, abs_end);

        let key = if align_start == self.cursor - align && align_end == self.cursor {
            // header and key are in the same block, read directly from slice
            let rel_start = EntryHeader::serialized_len() + header.value_len as usize;
            let rel_end = rel_start + header.key_len as usize;
            let key = K::read(&slice.as_ref()[rel_start..rel_end]);
            drop(slice);
            key
        } else {
            drop(slice);
            let Some(s) = self.region.load(align_start..align_end, 0).await? else {
                return Ok(None);
            };
            let rel_start = abs_start - align_start;
            let rel_end = abs_end - align_start;

            let key = K::read(&s.as_ref()[rel_start..rel_end]);
            drop(s);
            key
        };

        let info = Item {
            sequence: header.sequence,
            index: Index::Region {
                region: self.region.id(),
                version: 0,
                offset: self.cursor as u32,
                len: entry_len as u32,
                key_len: header.key_len,
                value_len: header.value_len,
            },
        };

        self.cursor += entry_len;

        Ok(Some((key, info)))
    }

    pub async fn next_kv(&mut self) -> Result<Option<(K, V)>> {
        let (_, info) = match self.next().await {
            Ok(Some(res)) => res,
            Ok(None) => return Ok(None),
            Err(e) => return Err(e),
        };

        let Index::Region { offset, len, .. } = info.index else {
            unreachable!("kv loaded from region must have index of region")
        };

        // TODO(MrCroxx): Optimize if all key, value and footer are in the same read block.
        let start = offset as usize;
        let end = start + len as usize;
        let Some(slice) = self.region.load(start..end, 0).await? else {
            return Ok(None);
        };
        let kv = read_entry::<K, V>(slice.as_ref());
        drop(slice);

        Ok(kv)
    }
}

impl<K, V, D, EP, EL> StorageWriter for GenericStoreWriter<K, V, D, EP, EL>
where
    K: Key,
    V: Value,
    D: Device,
    EP: EvictionPolicy<Adapter = RegionEpItemAdapter<EL>>,
    EL: Link,
{
    type Key = K;
    type Value = V;

    fn key(&self) -> &Self::Key {
        &self.key
    }

    fn weight(&self) -> usize {
        self.weight
    }

    fn judge(&mut self) -> bool {
        self.judge()
    }

    fn force(&mut self) {
        self.force()
    }

    async fn finish(self, value: Self::Value) -> Result<bool> {
        self.finish(value).await
    }
}

impl<K, V, D, EP, EL> Storage for GenericStore<K, V, D, EP, EL>
where
    K: Key,
    V: Value,
    D: Device,
    EP: EvictionPolicy<Adapter = RegionEpItemAdapter<EL>>,
    EL: Link,
{
    type Key = K;
    type Value = V;
    type Config = GenericStoreConfig<K, V, D, EP>;
    type Writer = GenericStoreWriter<K, V, D, EP, EL>;

    async fn open(config: Self::Config) -> Result<Self> {
        Self::open(config).await
    }

    fn is_ready(&self) -> bool {
        true
    }

    async fn close(&self) -> Result<()> {
        self.close().await
    }

    fn writer(&self, key: Self::Key, weight: usize) -> Self::Writer {
        self.writer(key, weight)
    }

    fn exists(&self, key: &Self::Key) -> Result<bool> {
        self.exists(key)
    }

    async fn lookup(&self, key: &Self::Key) -> Result<Option<Self::Value>> {
        self.lookup(key).await
    }

    fn remove(&self, key: &Self::Key) -> Result<bool> {
        self.remove(key)
    }

    fn clear(&self) -> Result<()> {
        self.clear()
    }
}

#[cfg(test)]
mod tests {
    use std::path::PathBuf;

    use foyer_intrusive::eviction::fifo::{Fifo, FifoConfig, FifoLink};

    use crate::{
        device::fs::{FsDevice, FsDeviceConfig},
        storage::StorageExt,
        test_utils::JudgeRecorder,
    };

    use super::*;

    type TestStore =
        GenericStore<u64, Vec<u8>, FsDevice, Fifo<RegionEpItemAdapter<FifoLink>>, FifoLink>;

    type TestStoreConfig =
        GenericStoreConfig<u64, Vec<u8>, FsDevice, Fifo<RegionEpItemAdapter<FifoLink>>>;

    #[tokio::test]
    #[expect(clippy::identity_op)]
    async fn test_recovery() {
        const KB: usize = 1024;
        const MB: usize = 1024 * 1024;

        let tempdir = tempfile::tempdir().unwrap();

        let recorder = Arc::new(JudgeRecorder::default());
        let admissions: Vec<Arc<dyn AdmissionPolicy<Key = u64, Value = Vec<u8>>>> =
            vec![recorder.clone()];
        let reinsertions: Vec<Arc<dyn ReinsertionPolicy<Key = u64, Value = Vec<u8>>>> =
            vec![recorder.clone()];

        let config = TestStoreConfig {
            name: "".to_string(),
            eviction_config: FifoConfig,
            device_config: FsDeviceConfig {
                dir: PathBuf::from(tempdir.path()),
                capacity: 16 * MB,
                file_capacity: 4 * MB,
                align: 4 * KB,
                io_size: 4 * KB,
            },
            allocator_bits: 1,
            ring_buffer_capacity: 16 * MB,
            catalog_bits: 1,
            admissions,
            reinsertions,
            buffer_pool_size: 8 * MB,
            flushers: 1,
            flush_rate_limit: 0,
            reclaimers: 1,
            reclaim_rate_limit: 0,
            recover_concurrency: 2,
            allocation_timeout: Duration::from_millis(10),
            clean_region_threshold: 1,
        };

        let store = TestStore::open(config).await.unwrap();

        // files:
        // [0, 1, 2]
        // [3, 4, 5]
        // [6, 7, 8]
        // [9, 10, 11]
        // ... ...
        for i in 0..21 {
            store.insert(i, vec![i as u8; 1 * MB]).await.unwrap();
        }

        store.close().await.unwrap();

        let remains = recorder.remains();

        for i in 0..21 {
            if remains.contains(&i) {
                assert_eq!(
                    store.lookup(&i).await.unwrap().unwrap(),
                    vec![i as u8; 1 * MB],
                );
            } else {
                assert!(store.lookup(&i).await.unwrap().is_none());
            }
        }

        drop(store);

        let config = TestStoreConfig {
            name: "".to_string(),
            eviction_config: FifoConfig,
            device_config: FsDeviceConfig {
                dir: PathBuf::from(tempdir.path()),
                capacity: 16 * MB,
                file_capacity: 4 * MB,
                align: 4096,
                io_size: 4096 * KB,
            },
            allocator_bits: 1,
            ring_buffer_capacity: 16 * MB,
            catalog_bits: 1,
            admissions: vec![],
            reinsertions: vec![],
            buffer_pool_size: 8 * MB,
            flushers: 1,
            flush_rate_limit: 0,
            reclaimers: 0,
            reclaim_rate_limit: 0,
            recover_concurrency: 2,
            allocation_timeout: Duration::from_millis(10),
            clean_region_threshold: 1,
        };
        let store = TestStore::open(config).await.unwrap();

        for i in 0..21 {
            if remains.contains(&i) {
                assert_eq!(
                    store.lookup(&i).await.unwrap().unwrap(),
                    vec![i as u8; 1 * MB],
                );
            } else {
                assert!(store.lookup(&i).await.unwrap().is_none());
            }
        }

        store.close().await.unwrap();

        drop(store);
    }
}<|MERGE_RESOLUTION|>--- conflicted
+++ resolved
@@ -30,11 +30,7 @@
 use itertools::Itertools;
 use parking_lot::Mutex;
 use tokio::{
-<<<<<<< HEAD
-    sync::{broadcast, mpsc},
-=======
-    sync::{broadcast, Semaphore},
->>>>>>> 5b3ff186
+    sync::{broadcast, mpsc, Semaphore},
     task::JoinHandle,
 };
 use twox_hash::XxHash64;
