--- conflicted
+++ resolved
@@ -16,7 +16,6 @@
 
 use foyer_common::code::{HashBuilder, StorageKey, StorageValue};
 use foyer_memory::CacheEntry;
-<<<<<<< HEAD
 use futures::{
     future::{join_all, try_join_all},
     Future,
@@ -24,19 +23,14 @@
 use itertools::Itertools;
 use tokio::runtime::Handle;
 
-use super::{flusher::Flusher, set::SetId, set_manager::SetManager};
 use crate::{
     device::{MonitoredDevice, RegionId},
     error::Result,
     serde::KvInfo,
+    small::{flusher::Flusher, set::SetId, set_manager::SetManager},
     storage::Storage,
     DeviceStats, IoBytes,
 };
-=======
-use futures::Future;
-
-use crate::{error::Result, storage::Storage, DeviceStats};
->>>>>>> 5fe39574
 
 pub struct GenericSmallStorageConfig<K, V, S>
 where
@@ -228,13 +222,8 @@
         Ok(())
     }
 
-<<<<<<< HEAD
-    fn enqueue(&self, entry: CacheEntry<Self::Key, Self::Value, Self::BuildHasher>, buffer: IoBytes, info: KvInfo) {
+    fn enqueue(&self, entry: CacheEntry<Self::Key, Self::Value, Self::BuildHasher>, _estimated_size: usize) {
         self.enqueue(entry, buffer, info);
-=======
-    fn enqueue(&self, _entry: CacheEntry<Self::Key, Self::Value, Self::BuildHasher>, _estimated_size: usize) {
-        todo!()
->>>>>>> 5fe39574
     }
 
     fn load(&self, hash: u64) -> impl Future<Output = Result<Option<(Self::Key, Self::Value)>>> + Send + 'static {
