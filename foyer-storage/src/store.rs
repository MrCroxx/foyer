--- conflicted
+++ resolved
@@ -490,7 +490,6 @@
 
         let compression = self.compression;
 
-        // Setup runtime.
         let build_runtime = |config: &TokioRuntimeConfig, suffix: &str| {
             let mut builder = tokio::runtime::Builder::new_multi_thread();
             #[cfg(not(madsim))]
@@ -534,7 +533,6 @@
             let runtime = runtime.clone();
             // Use the user runtime to open engine.
             tokio::spawn(async move {
-<<<<<<< HEAD
             match self.device_config {
                 DeviceConfig::None => {
                     tracing::warn!(
@@ -546,7 +544,7 @@
                     let device = match Monitored::open(MonitoredOptions {
                         options,
                         metrics: metrics.clone(),
-                    })
+                    }, runtime.clone())
                     .await {
                         Ok(device) => device,
                         Err(e) =>return Err(e),
@@ -571,9 +569,7 @@
                                 tombstone_log_config: self.large.tombstone_log_config,
                                 buffer_threshold: self.large.buffer_pool_size,
                                 statistics: statistics.clone(),
-                                write_runtime_handle,
-                                read_runtime_handle,
-                                user_runtime_handle,
+                                runtime,
                                 marker: PhantomData,
                             }))
                             .await
@@ -587,9 +583,7 @@
                                 regions,
                                 flush: self.flush,
                                 flushers: self.small.flushers,
-                                read_runtime_handle,
-                                write_runtime_handle,
-                                user_runtime_handle,
+                                runtime,
                                 marker: PhantomData,
                             }))
                             .await
@@ -607,34 +601,10 @@
                                     regions: small_regions,
                                     flush: self.flush,
                                     flushers: self.small.flushers,
-                                    read_runtime_handle: read_runtime_handle.clone(),
-                                    write_runtime_handle: write_runtime_handle.clone(),
-                                    user_runtime_handle: user_runtime_handle.clone(),
+                                    runtime: runtime.clone(),
                                     marker: PhantomData,
                                 },
                                 right: GenericLargeStorageConfig {
-=======
-                match self.device_config {
-                    DeviceConfig::None => {
-                        tracing::warn!(
-                            "[store builder]: No device config set. Use `NoneStore` which always returns `None` for queries."
-                        );
-                        Engine::open(EngineConfig::Noop).await
-                    }
-                    DeviceConfig::DeviceOptions(options) => {
-                        let device = match Monitored::open(MonitoredOptions {
-                            options,
-                            metrics: metrics.clone(),
-                        }, runtime.clone())
-                        .await {
-                            Ok(device) => device,
-                            Err(e) =>return Err(e),
-                        };
-                        match self.combined_config {
-                            CombinedConfig::Large => {
-                                let regions = 0..device.regions() as RegionId;
-                                Engine::open(EngineConfig::Large(GenericLargeStorageConfig {
->>>>>>> 6ac0e837
                                     name: self.name,
                                     device,
                                     regions: large_regions,
@@ -653,59 +623,10 @@
                                     statistics: statistics.clone(),
                                     runtime,
                                     marker: PhantomData,
-<<<<<<< HEAD
                                 },
                                 load_order: Engine::MIXED_LOAD_ORDER,
                             }))
                             .await
-=======
-                                }))
-                                .await
-                            }
-                            CombinedConfig::Small => {
-                                Engine::open(EngineConfig::Small(GenericSmallStorageConfig {
-                                    placeholder: PhantomData,
-                                }))
-                                .await
-                            }
-                            CombinedConfig::Combined {
-                                large_object_cache_ratio,
-                                large_object_threshold,
-                                load_order,
-                            } => {
-                                let large_region_count = (device.regions() as f64 * large_object_cache_ratio) as usize;
-                                let large_regions =
-                                    (device.regions() - large_region_count) as RegionId..device.regions() as RegionId;
-                                Engine::open(EngineConfig::Combined(EitherConfig {
-                                    selector: SizeSelector::new(large_object_threshold),
-                                    left: GenericSmallStorageConfig {
-                                        placeholder: PhantomData,
-                                    },
-                                    right: GenericLargeStorageConfig {
-                                        name: self.name,
-                                        device,
-                                        regions: large_regions,
-                                        compression: self.compression,
-                                        flush: self.flush,
-                                        indexer_shards: self.indexer_shards,
-                                        recover_mode: self.recover_mode,
-                                        recover_concurrency: self.recover_concurrency,
-                                        flushers: self.flushers,
-                                        reclaimers: self.reclaimers,
-                                        clean_region_threshold,
-                                        eviction_pickers: self.eviction_pickers,
-                                        reinsertion_picker: self.reinsertion_picker,
-                                        tombstone_log_config: self.tombstone_log_config,
-                                        buffer_threshold: self.buffer_pool_size,
-                                        statistics: statistics.clone(),
-                                        runtime,
-                                        marker: PhantomData,
-                                    },
-                                    load_order,
-                                }))
-                                .await
-                            }
->>>>>>> 6ac0e837
                         }
                     }
                 }
