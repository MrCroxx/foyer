--- conflicted
+++ resolved
@@ -91,48 +91,6 @@
     }
 }
 
-<<<<<<< HEAD
-enum StoreFuture<F1, F2, F3, F4> {
-    Noop(F1),
-    Large(F2),
-    Small(F3),
-    Mixed(F4),
-}
-
-impl<F1, F2, F3, F4> StoreFuture<F1, F2, F3, F4> {
-    pub fn as_pin_mut(self: Pin<&mut Self>) -> StoreFuture<Pin<&mut F1>, Pin<&mut F2>, Pin<&mut F3>, Pin<&mut F4>> {
-        unsafe {
-            match *Pin::get_unchecked_mut(self) {
-                StoreFuture::Noop(ref mut inner) => StoreFuture::Noop(Pin::new_unchecked(inner)),
-                StoreFuture::Large(ref mut inner) => StoreFuture::Large(Pin::new_unchecked(inner)),
-                StoreFuture::Small(ref mut inner) => StoreFuture::Small(Pin::new_unchecked(inner)),
-                StoreFuture::Mixed(ref mut inner) => StoreFuture::Mixed(Pin::new_unchecked(inner)),
-            }
-        }
-    }
-}
-
-impl<F1, F2, F3, F4> Future for StoreFuture<F1, F2, F3, F4>
-where
-    F1: Future,
-    F2: Future<Output = F1::Output>,
-    F3: Future<Output = F1::Output>,
-    F4: Future<Output = F1::Output>,
-{
-    type Output = F1::Output;
-
-    fn poll(self: Pin<&mut Self>, cx: &mut Context<'_>) -> Poll<Self::Output> {
-        match self.as_pin_mut() {
-            StoreFuture::Noop(future) => future.poll(cx),
-            StoreFuture::Large(future) => future.poll(cx),
-            StoreFuture::Small(future) => future.poll(cx),
-            StoreFuture::Mixed(future) => future.poll(cx),
-        }
-    }
-}
-
-=======
->>>>>>> 5fe39574
 #[expect(clippy::type_complexity)]
 pub enum EngineConfig<K, V, S = RandomState>
 where
@@ -242,34 +200,20 @@
 
     fn enqueue(&self, entry: CacheEntry<Self::Key, Self::Value, Self::BuildHasher>, estimated_size: usize) {
         match self {
-<<<<<<< HEAD
-            EngineEnum::Noop(storage) => storage.enqueue(entry, buffer, info),
-            EngineEnum::Large(storage) => storage.enqueue(entry, buffer, info),
-            EngineEnum::Small(storage) => storage.enqueue(entry, buffer, info),
-            EngineEnum::Mixed(storage) => storage.enqueue(entry, buffer, info),
-=======
-            Engine::Noop(storage) => storage.enqueue(entry, estimated_size),
-            Engine::Large(storage) => storage.enqueue(entry, estimated_size),
-            Engine::Small(storage) => storage.enqueue(entry, estimated_size),
-            Engine::Combined(storage) => storage.enqueue(entry, estimated_size),
->>>>>>> 5fe39574
+            EngineEnum::Noop(storage) => storage.enqueue(entry, estimated_size),
+            EngineEnum::Large(storage) => storage.enqueue(entry, estimated_size),
+            EngineEnum::Small(storage) => storage.enqueue(entry, estimated_size),
+            EngineEnum::Mixed(storage) => storage.enqueue(entry, estimated_size),
         }
     }
 
     #[auto_enum(Future)]
     fn load(&self, hash: u64) -> impl Future<Output = Result<Option<(Self::Key, Self::Value)>>> + Send + 'static {
         match self {
-<<<<<<< HEAD
-            EngineEnum::Noop(storage) => StoreFuture::Noop(storage.load(hash)),
-            EngineEnum::Large(storage) => StoreFuture::Large(storage.load(hash)),
-            EngineEnum::Small(storage) => StoreFuture::Small(storage.load(hash)),
-            EngineEnum::Mixed(storage) => StoreFuture::Mixed(storage.load(hash)),
-=======
-            Engine::Noop(storage) => storage.load(hash),
-            Engine::Large(storage) => storage.load(hash),
-            Engine::Small(storage) => storage.load(hash),
-            Engine::Combined(storage) => storage.load(hash),
->>>>>>> 5fe39574
+            EngineEnum::Noop(storage) => storage.load(hash),
+            EngineEnum::Large(storage) => storage.load(hash),
+            EngineEnum::Small(storage) => storage.load(hash),
+            EngineEnum::Mixed(storage) => storage.load(hash),
         }
     }
 
@@ -312,17 +256,10 @@
     #[auto_enum(Future)]
     fn wait(&self) -> impl Future<Output = ()> + Send + 'static {
         match self {
-<<<<<<< HEAD
-            EngineEnum::Noop(storage) => StoreFuture::Noop(storage.wait()),
-            EngineEnum::Large(storage) => StoreFuture::Large(storage.wait()),
-            EngineEnum::Small(storage) => StoreFuture::Small(storage.wait()),
-            EngineEnum::Mixed(storage) => StoreFuture::Mixed(storage.wait()),
-=======
-            Engine::Noop(storage) => storage.wait(),
-            Engine::Large(storage) => storage.wait(),
-            Engine::Small(storage) => storage.wait(),
-            Engine::Combined(storage) => storage.wait(),
->>>>>>> 5fe39574
+            EngineEnum::Noop(storage) => storage.wait(),
+            EngineEnum::Large(storage) => storage.wait(),
+            EngineEnum::Small(storage) => storage.wait(),
+            EngineEnum::Mixed(storage) => storage.wait(),
         }
     }
 }