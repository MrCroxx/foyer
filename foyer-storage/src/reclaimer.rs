//  Copyright 2023 MrCroxx
//
//  Licensed under the Apache License, Version 2.0 (the "License");
//  you may not use this file except in compliance with the License.
//  You may obtain a copy of the License at
//
//  http://www.apache.org/licenses/LICENSE-2.0
//
//  Unless required by applicable law or agreed to in writing, software
//  distributed under the License is distributed on an "AS IS" BASIS,
//  WITHOUT WARRANTIES OR CONDITIONS OF ANY KIND, either express or implied.
//  See the License for the specific language governing permissions and
//  limitations under the License.

use std::{sync::Arc, time::Duration};

use crate::{
    device::Device,
    error::Result,
    event::EventListener,
    judge::Judges,
    metrics::Metrics,
<<<<<<< HEAD
    region::RegionId,
    region_manager::{RegionEpItem, RegionManager},
    reinsertion::ReinsertionPolicy,
    store::Store,
=======
    region_manager::{RegionEpItemAdapter, RegionManager},
    store::{RegionEntryIter, Store},
>>>>>>> 0e5a595c
};
use bytes::BufMut;
use foyer_common::{
    code::{Key, Value},
    rate::RateLimiter,
};
use foyer_intrusive::{core::adapter::Link, eviction::EvictionPolicy};
use tokio::sync::broadcast;

#[derive(Debug)]
<<<<<<< HEAD
pub struct ReclaimTask {
    pub region_id: RegionId,
}

struct ReclaimerInner {
    sequence: usize,

    task_txs: Vec<mpsc::Sender<ReclaimTask>>,
}

pub struct Reclaimer {
    runners: usize,

    inner: Mutex<ReclaimerInner>,
}

impl Reclaimer {
    pub fn new(runners: usize) -> Self {
        let inner = ReclaimerInner {
            sequence: 0,
            task_txs: Vec::with_capacity(runners),
        };

        Self {
            runners,
            inner: Mutex::new(inner),
        }
    }

    #[allow(clippy::too_many_arguments)]
    pub async fn run<K, V, D, EP, EL>(
        &self,
        store: Arc<Store<K, V, D, EP, EL>>,
        region_manager: Arc<RegionManager<D, EP, EL>>,
        clean_regions: Arc<AsyncQueue<RegionId>>,
        reinsertions: Vec<Arc<dyn ReinsertionPolicy<Key = K, Value = V>>>,
        indices: Arc<Indices<K>>,
        rate_limiter: Option<Arc<RateLimiter>>,
        event_listeners: Vec<Arc<dyn EventListener<K = K, V = V>>>,
        stop_rxs: Vec<broadcast::Receiver<()>>,
        metrics: Arc<Metrics>,
    ) -> Vec<JoinHandle<()>>
    where
        K: Key,
        V: Value,
        D: Device,
        EP: EvictionPolicy<PointerOps = Arc<RegionEpItem<EL>>>,
        EL: Link,
    {
        let mut inner = self.inner.lock().await;

        #[allow(clippy::type_complexity)]
        let (mut txs, rxs): (
            Vec<mpsc::Sender<ReclaimTask>>,
            Vec<mpsc::Receiver<ReclaimTask>>,
        ) = (0..self.runners).map(|_| mpsc::channel(1)).unzip();
        inner.task_txs.append(&mut txs);

        let runners = rxs
            .into_iter()
            .zip_eq(stop_rxs.into_iter())
            .map(|(task_rx, stop_rx)| Runner {
                task_rx,
                _store: store.clone(),
                region_manager: region_manager.clone(),
                clean_regions: clean_regions.clone(),
                _reinsertions: reinsertions.clone(),
                indices: indices.clone(),
                _rate_limiter: rate_limiter.clone(),
                stop_rx,
                metrics: metrics.clone(),
                event_listeners: event_listeners.clone(),
            })
            .collect_vec();

        let mut handles = vec![];
        for runner in runners {
            let handle = tokio::spawn(async move {
                runner.run().await.unwrap();
            });
            handles.push(handle);
        }
        handles
    }

    pub fn runners(&self) -> usize {
        self.runners
    }

    pub async fn submit(&self, task: ReclaimTask) -> Result<()> {
        let mut inner = self.inner.lock().await;
        let submittee = inner.sequence % inner.task_txs.len();
        inner.sequence += 1;
        inner.task_txs[submittee]
            .send(task)
            .await
            .map_err(Error::other)
    }
}

struct Runner<K, V, D, EP, EL>
=======
pub struct Reclaimer<K, V, D, EP, EL>
>>>>>>> 0e5a595c
where
    K: Key,
    V: Value,
    D: Device,
    EP: EvictionPolicy<PointerOps = Arc<RegionEpItem<EL>>>,
    EL: Link,
{
    threshold: usize,

    store: Arc<Store<K, V, D, EP, EL>>,

    region_manager: Arc<RegionManager<D, EP, EL>>,

    rate_limiter: Option<Arc<RateLimiter>>,

    event_listeners: Vec<Arc<dyn EventListener<K = K, V = V>>>,

    metrics: Arc<Metrics>,

    stop_rx: broadcast::Receiver<()>,
}

impl<K, V, D, EP, EL> Reclaimer<K, V, D, EP, EL>
where
    K: Key,
    V: Value,
    D: Device,
    EP: EvictionPolicy<PointerOps = Arc<RegionEpItem<EL>>>,
    EL: Link,
{
    pub fn new(
        threshold: usize,
        store: Arc<Store<K, V, D, EP, EL>>,
        region_manager: Arc<RegionManager<D, EP, EL>>,
        rate_limiter: Option<Arc<RateLimiter>>,
        event_listeners: Vec<Arc<dyn EventListener<K = K, V = V>>>,
        metrics: Arc<Metrics>,
        stop_rx: broadcast::Receiver<()>,
    ) -> Self {
        Self {
            threshold,
            store,
            region_manager,
            rate_limiter,
            event_listeners,
            metrics,
            stop_rx,
        }
    }

    pub async fn run(mut self) -> Result<()> {
        let mut watch = self.region_manager.clean_regions().watch();
        loop {
            tokio::select! {
                biased;
                Ok(()) = watch.changed() => {
                    self.handle().await?;
                }
                _ = self.stop_rx.recv() => {
                    tracing::info!("[reclaimer] exit");
                    return Ok(())
                }
            }
        }
    }

    async fn handle(&self) -> Result<()> {
        if self.region_manager.clean_regions().len() >= self.threshold {
            return Ok(());
        }

        // TODO(MrCroxx): subscribe evictable region changes.
        let region_id = loop {
            match self.region_manager.eviction_pop() {
                Some(id) => break id,
                None => tokio::time::sleep(Duration::from_millis(100)).await,
            }
        };
        let region = self.region_manager.region(&region_id);

        // step 1: drop indices
        let indices = self.store.indices().take_region(&region_id);
        for index in indices.iter() {
            for listener in self.event_listeners.iter() {
                listener.on_evict(&index.key).await?;
            }
        }

        // after drop indices and acquire exclusive lock, no writers or readers are supposed to access the region
        {
            let guard = region.exclusive(false, false, false).await;
            tracing::trace!(
                "[reclaimer] region {}, writers: {}, buffered readers: {}, physical readers: {}",
                region.id(),
                guard.writers(),
                guard.buffered_readers(),
                guard.physical_readers()
            );
            drop(guard);
        }

        // step 2: do reinsertion
        let reinsert = || {
            let region = region.clone();
            let metrics = self.metrics.clone();
            let rate = self.rate_limiter.clone();
            let reinsertions = self.store.reinsertions().clone();

            tracing::info!("[reclaimer] begin reinsertion, region: {}", region_id);

            async move {
                let mut iter = match RegionEntryIter::<K, V, D>::open(region).await {
                    Ok(Some(iter)) => iter,
                    Ok(None) => return Ok(()),
                    Err(e) => return Err(e),
                };

                while let Some((key, value)) = iter.next_kv().await? {
                    let weight = key.serialized_len() + value.serialized_len();

                    let mut judges = Judges::new(reinsertions.len());
                    for (index, reinsertion) in reinsertions.iter().enumerate() {
                        let judge = reinsertion.judge(&key, weight, &metrics);
                        judges.set(index, judge);
                    }
                    if !judges.judge() {
                        for (index, reinsertion) in reinsertions.iter().enumerate() {
                            let judge = judges.get(index);
                            reinsertion.on_drop(&key, weight, &metrics, judge);
                        }
                        continue;
                    }

                    if let Some(rate) = rate.as_ref() && let Some(wait) = rate.consume(weight as f64) {
                        tokio::time::sleep(wait).await;
                    }

                    let mut writer = self.store.writer(key.clone(), weight);
                    writer.set_skippable();

                    if writer.finish(value).await? {
                        for (index, reinsertion) in reinsertions.iter().enumerate() {
                            let judge = judges.get(index);
                            reinsertion.on_insert(&key, weight, &metrics, judge);
                        }
                    } else {
                        for (index, reinsertion) in reinsertions.iter().enumerate() {
                            let judge = judges.get(index);
                            reinsertion.on_drop(&key, weight, &metrics, judge);
                        }
                    }

                    metrics.bytes_reinsert.inc_by(weight as u64);
                }

                tracing::info!("[reclaimer] finish reinsertion, region: {}", region_id);

                Ok(())
            }
        };

        if  !self.store.reinsertions().is_empty() && let Err(e) = reinsert().await {
            tracing::warn!("reinsert region {:?} error: {:?}", region, e);
        }

        // step 3: set region last block zero
        let align = region.device().align();
        let region_size = region.device().region_size();
        let mut buf = region.device().io_buffer(align, align);
        (&mut buf[..]).put_slice(&vec![0; align]);
        region
            .device()
            .write(buf, region_id, (region_size - align) as u64, align)
            .await?;

        // step 4: send clean region
        self.region_manager.clean_regions().release(region_id);

        tracing::info!("[reclaimer] finish reclaim task, region: {}", region_id);

        self.metrics
            .bytes_reclaim
            .inc_by(region.device().region_size() as u64);
        self.metrics.size.sub(region.device().region_size() as i64);

        Ok(())
    }
}<|MERGE_RESOLUTION|>--- conflicted
+++ resolved
@@ -20,15 +20,8 @@
     event::EventListener,
     judge::Judges,
     metrics::Metrics,
-<<<<<<< HEAD
-    region::RegionId,
     region_manager::{RegionEpItem, RegionManager},
-    reinsertion::ReinsertionPolicy,
-    store::Store,
-=======
-    region_manager::{RegionEpItemAdapter, RegionManager},
     store::{RegionEntryIter, Store},
->>>>>>> 0e5a595c
 };
 use bytes::BufMut;
 use foyer_common::{
@@ -39,111 +32,7 @@
 use tokio::sync::broadcast;
 
 #[derive(Debug)]
-<<<<<<< HEAD
-pub struct ReclaimTask {
-    pub region_id: RegionId,
-}
-
-struct ReclaimerInner {
-    sequence: usize,
-
-    task_txs: Vec<mpsc::Sender<ReclaimTask>>,
-}
-
-pub struct Reclaimer {
-    runners: usize,
-
-    inner: Mutex<ReclaimerInner>,
-}
-
-impl Reclaimer {
-    pub fn new(runners: usize) -> Self {
-        let inner = ReclaimerInner {
-            sequence: 0,
-            task_txs: Vec::with_capacity(runners),
-        };
-
-        Self {
-            runners,
-            inner: Mutex::new(inner),
-        }
-    }
-
-    #[allow(clippy::too_many_arguments)]
-    pub async fn run<K, V, D, EP, EL>(
-        &self,
-        store: Arc<Store<K, V, D, EP, EL>>,
-        region_manager: Arc<RegionManager<D, EP, EL>>,
-        clean_regions: Arc<AsyncQueue<RegionId>>,
-        reinsertions: Vec<Arc<dyn ReinsertionPolicy<Key = K, Value = V>>>,
-        indices: Arc<Indices<K>>,
-        rate_limiter: Option<Arc<RateLimiter>>,
-        event_listeners: Vec<Arc<dyn EventListener<K = K, V = V>>>,
-        stop_rxs: Vec<broadcast::Receiver<()>>,
-        metrics: Arc<Metrics>,
-    ) -> Vec<JoinHandle<()>>
-    where
-        K: Key,
-        V: Value,
-        D: Device,
-        EP: EvictionPolicy<PointerOps = Arc<RegionEpItem<EL>>>,
-        EL: Link,
-    {
-        let mut inner = self.inner.lock().await;
-
-        #[allow(clippy::type_complexity)]
-        let (mut txs, rxs): (
-            Vec<mpsc::Sender<ReclaimTask>>,
-            Vec<mpsc::Receiver<ReclaimTask>>,
-        ) = (0..self.runners).map(|_| mpsc::channel(1)).unzip();
-        inner.task_txs.append(&mut txs);
-
-        let runners = rxs
-            .into_iter()
-            .zip_eq(stop_rxs.into_iter())
-            .map(|(task_rx, stop_rx)| Runner {
-                task_rx,
-                _store: store.clone(),
-                region_manager: region_manager.clone(),
-                clean_regions: clean_regions.clone(),
-                _reinsertions: reinsertions.clone(),
-                indices: indices.clone(),
-                _rate_limiter: rate_limiter.clone(),
-                stop_rx,
-                metrics: metrics.clone(),
-                event_listeners: event_listeners.clone(),
-            })
-            .collect_vec();
-
-        let mut handles = vec![];
-        for runner in runners {
-            let handle = tokio::spawn(async move {
-                runner.run().await.unwrap();
-            });
-            handles.push(handle);
-        }
-        handles
-    }
-
-    pub fn runners(&self) -> usize {
-        self.runners
-    }
-
-    pub async fn submit(&self, task: ReclaimTask) -> Result<()> {
-        let mut inner = self.inner.lock().await;
-        let submittee = inner.sequence % inner.task_txs.len();
-        inner.sequence += 1;
-        inner.task_txs[submittee]
-            .send(task)
-            .await
-            .map_err(Error::other)
-    }
-}
-
-struct Runner<K, V, D, EP, EL>
-=======
 pub struct Reclaimer<K, V, D, EP, EL>
->>>>>>> 0e5a595c
 where
     K: Key,
     V: Value,
