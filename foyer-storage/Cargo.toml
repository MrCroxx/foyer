--- conflicted
+++ resolved
@@ -24,14 +24,9 @@
 clap = { workspace = true }
 either = "1"
 fastrace = { workspace = true }
-<<<<<<< HEAD
 flume = "0.11"
-foyer-common = { version = "0.9.2", path = "../foyer-common" }
-foyer-memory = { version = "0.7.2", path = "../foyer-memory" }
-=======
 foyer-common = { version = "0.9.3", path = "../foyer-common" }
 foyer-memory = { version = "0.7.3", path = "../foyer-memory" }
->>>>>>> 553a9cbd
 fs4 = "0.9.1"
 futures = "0.3"
 itertools = { workspace = true }
