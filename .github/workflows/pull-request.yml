--- conflicted
+++ resolved
@@ -12,11 +12,7 @@
 env:
   RUST_TOOLCHAIN_NIGHTLY: nightly-2024-03-17
   CARGO_TERM_COLOR: always
-<<<<<<< HEAD
-  CACHE_KEY_SUFFIX: 20240424
-=======
-  CACHE_KEY_SUFFIX: 20240423-4
->>>>>>> 31a4151c
+  CACHE_KEY_SUFFIX: 20240424-5
 jobs:
   misc-check:
     name: misc check
